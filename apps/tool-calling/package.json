--- conflicted
+++ resolved
@@ -4,15 +4,9 @@
 		"deploy": "wrangler deploy",
 		"dev": "wrangler dev",
 		"lint": "biome lint --error-on-warnings ./src",
-<<<<<<< HEAD
 		"start": "wrangler dev",
-		"test": "npm run dev & wait-on http://localhost:8787 && vitest; kill $!",
-		"test:ci": "npm run dev & wait-on http://localhost:8787 && vitest --watch=false; kill $!",
-=======
-		"start": "wrangler dev -e development",
 		"test": "vitest",
 		"test:ci": "vitest --watch=false",
->>>>>>> 4f6465d0
 		"type-check": "tsc --noEmit"
 	}
 }